--- conflicted
+++ resolved
@@ -27,13 +27,9 @@
     def __init__(self):
         # Configurar SDK nativo por si se usa File API directamente
         api_key_str = (
-<<<<<<< HEAD
             settings.GOOGLE_API_KEY.get_secret_value()
             if settings.GOOGLE_API_KEY
             else ""
-=======
-            settings.GOOGLE_API_KEY.get_secret_value() if settings.GOOGLE_API_KEY else ""
->>>>>>> 4ef3ab20
         )
         genai.configure(api_key=api_key_str)
 
@@ -51,7 +47,6 @@
 
         logger.info("LongTermMemoryManager initialized (Hotfix v0.1.2: Async I/O)")
 
-<<<<<<< HEAD
         self.summary_prompt = ChatPromptTemplate.from_messages([
             (
                 "system",
@@ -64,22 +59,6 @@
                 "PERFIL ACTUAL:\n{current_summary}\n\nNUEVOS MENSAJES:\n{new_messages}\n\nActualiza el perfil integrando los nuevos mensajes:",
             ),
         ])
-=======
-        self.summary_prompt = ChatPromptTemplate.from_messages(
-            [
-                (
-                    "system",
-                    "Eres un experto en síntesis de memoria. Tu tarea es actualizar el 'Perfil Histórico' de un usuario basado en nuevos mensajes. "
-                    "Mantén detalles críticos como nombres, preferencias, hechos importantes y el estado de proyectos actuales. "
-                    "Sé conciso pero preciso. No borres información antigua a menos que haya sido corregida por el usuario.",
-                ),
-                (
-                    "user",
-                    "PERFIL ACTUAL:\n{current_summary}\n\nNUEVOS MENSAJES:\n{new_messages}\n\nActualiza el perfil integrando los nuevos mensajes:",
-                ),
-            ]
-        )
->>>>>>> 4ef3ab20
 
     def _get_buffer_path(self, chat_id: str) -> Path:
         return STORAGE_DIR / f"{chat_id}_buffer.json"
@@ -126,13 +105,9 @@
                     content_json = await f.read()
                     raw_buffer = json.loads(content_json)
             except Exception as e:
-<<<<<<< HEAD
                 logger.debug(
                     f"No se pudo leer el búfer previo (normal en primera ejecución): {e}"
                 )
-=======
-                logger.debug(f"No se pudo leer el búfer previo (normal en primera ejecución): {e}")
->>>>>>> 4ef3ab20
 
         raw_buffer.append({"role": role, "content": content})
 
@@ -155,29 +130,17 @@
             return
 
         # Convertir búfer a texto para el resumen
-<<<<<<< HEAD
         new_messages_text = "\n".join([
             f"{m['role']}: {m['content']}" for m in raw_buffer
         ])
-=======
-        new_messages_text = "\n".join(
-            [f"{m['role']}: {m['content']}" for m in raw_buffer]
-        )
->>>>>>> 4ef3ab20
 
         try:
             # Generar nuevo resumen incremental
             chain = self.summary_prompt | self.llm
-<<<<<<< HEAD
             response = await chain.ainvoke({
                 "current_summary": current_summary,
                 "new_messages": new_messages_text,
             })
-=======
-            response = await chain.ainvoke(
-                {"current_summary": current_summary, "new_messages": new_messages_text}
-            )
->>>>>>> 4ef3ab20
 
             new_summary = str(response.content).strip()
 
