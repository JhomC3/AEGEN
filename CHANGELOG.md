--- conflicted
+++ resolved
@@ -5,15 +5,7 @@
 
 ## [Unreleased]
 
-<<<<<<< HEAD
 ## [v0.1.5] - 2025-12-19
-### Fix de Conectividad (v0.1.4)
-- [x] Refactorizar `polling.py` a `httpx` (async)
-- [x] Desplegar v0.1.4 en servidor
-
-## Universal Polling Fix (v0.1.5)
-- [x] Refactorizar `polling.py` a StdLib (sin dependencias)
-- [ ] Desplegar v0.1.5
 ### Fixed
 - **Polling (Universal Fix):** Refactorizado `polling.py` para usar exclusivamente la librería estándar de Python (`urllib`, `json`). Eliminadas dependencias de `httpx` y `requests` que causaban fallos en entornos host sin entorno virtual activo (`systemctl`).
 
@@ -27,8 +19,6 @@
 - **Fast Path Routing:** Implementado sistema de detección Regex para saludos (ahorro 50% de consumo).
 - **UX:** Mensajes de error de cuota específicos.
 
-=======
->>>>>>> 4ef3ab20
 ## [0.1.2] - 2025-12-19
 ### Fixed
 - **Memory:** Refactorized `LongTermMemoryManager` to use `aiofiles` for non-blocking I/O.
@@ -55,6 +45,7 @@
 - Implementación de la gobernanza ejecutable (v9.0 del `PROJECT_OVERVIEW.md`)
 - Creación de los artefactos normativos: `rules.md`, `adr/`
 - Estructura de directorios para `adr`, `playbooks`, `prompts` y `tests` de evaluación
+- 
 
 ### Fixed
 - Errores críticos de routing en production:
